--- conflicted
+++ resolved
@@ -109,20 +109,9 @@
     println!("workdir: {:?}", workdir);
 
     match dictionary {
-        Some(ref x) => {
-            for file in x {
+        Some(x) => for file in x {
                 println!("dic: {:?}", file);
-            }
-        }
-        None => (),
-    }
-
-    match input {
-        Some(ref x) => {
-            for indir in x {
-                println!("in: {:?}", indir);
-            }
-        }
+            },
         None => (),
     }
 
@@ -158,28 +147,21 @@
         }
     }
 
-<<<<<<< HEAD
     match input {
-        Some(x) => state
+        Some(x) => {
+            for indir in &x {
+                println!("in: {:?}", indir);
+            };
+            
+            state
             .load_initial_inputs(&mut corpus, &mut generator, &mut engine, &mut mgr, &x)
-            .expect("Failed to load initial corpus"),
-        None => state
-=======
-    if input != None {
-        state
-            .load_initial_inputs(
-                &mut corpus,
-                &mut generator,
-                &mut engine,
-                &mut mgr,
-                input.unwrap(),
-            )
-            .expect("Failed to load initial corpus");
+            .expect("Failed to load initial corpus")
+        },
+        None => (),
     }
 
     if corpus.count() < 1 {
         state
->>>>>>> 264cfff6
             .generate_initial_inputs(
                 &mut rand,
                 &mut corpus,
@@ -188,11 +170,7 @@
                 &mut mgr,
                 4,
             )
-<<<<<<< HEAD
-            .expect("Failed to load initial inputs"),
-=======
             .expect("Failed to generate initial inputs");
->>>>>>> 264cfff6
     }
 
     println!("We have {} inputs.", corpus.count());
